--- conflicted
+++ resolved
@@ -32,17 +32,10 @@
 [dependencies]
 protobuf = "2.15.0"
 rand = "0.7.3"
-<<<<<<< HEAD
 yaml-rust = "0.4.4"
 pbr = "1.0.3"
-rayon = "1.3"
+rayon = "1.3.1"
 indexmap = {version = "1.4.0", features = ["serde-1"]}
-=======
-yaml-rust = "0.4"
-pbr = "1.0.2"
-rayon = "1.3.1"
-indexmap = {version = "1.0.2", features = ["serde-1"]}
->>>>>>> d8c02160
 crossbeam-channel = "0.4.2"
 pointcloud = { version = "0.3.0", path = "../pointcloud" }
 #evmap = { git = "https://github.com/comath/rust-evmap" }
