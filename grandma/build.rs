/*
* Licensed to Elasticsearch B.V. under one or more contributor
* license agreements. See the NOTICE file distributed with
* this work for additional information regarding copyright
* ownership. Elasticsearch B.V. licenses this file to you under
* the Apache License, Version 2.0 (the "License"); you may
* not use this file except in compliance with the License.
* You may obtain a copy of the License at
*
*  http://www.apache.org/licenses/LICENSE-2.0
*
* Unless required by applicable law or agreed to in writing,
* software distributed under the License is distributed on an
* "AS IS" BASIS, WITHOUT WARRANTIES OR CONDITIONS OF ANY
* KIND, either express or implied.  See the License for the
* specific language governing permissions and limitations
* under the License.
*/
extern crate protoc_rust;

#[cfg(not(feature = "docs-only"))]
use protoc_rust::Customize;

#[cfg(not(feature = "docs-only"))]
fn main() {
    protoc_rust::run(protoc_rust::Args {
        out_dir: "src",
        input: &["protos/tree_file_format.proto"],
        includes: &["protos"],
        customize: Customize {
            ..Default::default()
        },
<<<<<<< HEAD
    })
    .expect("protoc");
=======
    }).expect("protoc");
    println!("cargo:rerun-if-changed=protos/tree_file_format.proto");
}

#[cfg(feature = "docs-only")]
fn main() {
    println!("NOT Building proto");
>>>>>>> 21978d8a
}<|MERGE_RESOLUTION|>--- conflicted
+++ resolved
@@ -30,10 +30,6 @@
         customize: Customize {
             ..Default::default()
         },
-<<<<<<< HEAD
-    })
-    .expect("protoc");
-=======
     }).expect("protoc");
     println!("cargo:rerun-if-changed=protos/tree_file_format.proto");
 }
@@ -41,5 +37,4 @@
 #[cfg(feature = "docs-only")]
 fn main() {
     println!("NOT Building proto");
->>>>>>> 21978d8a
 }