--- conflicted
+++ resolved
@@ -54,12 +54,7 @@
     if !path.exists() {
         panic!(file_name.to_owned() + &" does not exist".to_string());
     }
-<<<<<<< HEAD
-    let (builder, point_cloud) = builder_from_yaml(&path).unwrap();
-    builder.build(point_cloud).unwrap()
-=======
     cover_tree_from_labeled_yaml(&path).unwrap()
->>>>>>> d8c02160
 }
 /*
 #[test]
