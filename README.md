--- conflicted
+++ resolved
@@ -1,10 +1,6 @@
 # Grandma, a KNN Library
 
-<<<<<<< HEAD
-This is a covertree library with some modifications to make it more suitable for real data. Currently, it only implements the [fast covertree](http://proceedings.mlr.press/v37/izbicki15.pdf), which is an extension of the original covertree [(pdf)](https://homes.cs.washington.edu/~sham/papers/ml/cover_tree.pdf).
-=======
-This is a covertree library with some modifications to make it more suitable for real data. Currently it only implements the [fast covertree](http://proceedings.mlr.press/v37/izbicki15.pdf). There are plans to enable support for full [geometric multi-resolution analysis](https://arxiv.org/pdf/1611.01179.pdf) (GMRA, where the library get it's name from) and [topological data analysis](https://arxiv.org/pdf/1602.06245.pdf). Help is welcome! We'd love to collaborate on more cool tricks to do with covertrees or coding up the large backlog of planned features to support the current known tricks.
->>>>>>> 4c7b6713
+This is a covertree library with some modifications to make it more suitable for real data. Currently it only implements the [fast covertree](http://proceedings.mlr.press/v37/izbicki15.pdf), which is an extension of the original covertree [(pdf)](https://homes.cs.washington.edu/~sham/papers/ml/cover_tree.pdf). There are plans to enable support for full [geometric multi-resolution analysis](https://arxiv.org/pdf/1611.01179.pdf) (GMRA, where the library get it's name from) and [topological data analysis](https://arxiv.org/pdf/1602.06245.pdf). Help is welcome! We'd love to collaborate on more cool tricks to do with covertrees or coding up the large backlog of planned features to support the current known tricks.
 
 ## Project Layout & Documentation
 
