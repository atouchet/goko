use pyo3::prelude::*;

use ndarray::{Array1, Array2};
use numpy::{IntoPyArray, PyArray1, PyArray2};
use pyo3::PyIterProtocol;

use grandma::plugins::distributions::*;
use grandma::*;
use pointcloud::*;
use std::sync::Arc;

use pyo3::types::PyDict;

#[pyclass]
pub struct IterLayerNode {
    pub parameters: Arc<CoverTreeParameters<DefaultLabeledCloud<L2>>>,
    pub addresses: Vec<NodeAddress>,
    pub tree: Arc<CoverTreeReader<DefaultLabeledCloud<L2>>>,
    pub index: usize,
}

impl std::iter::Iterator for IterLayerNode {
    type Item = PyGrandNode;
    fn next(&mut self) -> Option<PyGrandNode> {
        if self.index < self.addresses.len() {
            let index = self.index;
            self.index += 1;
            Some(PyGrandNode {
                parameters: Arc::clone(&self.parameters),
                address: self.addresses[index],
                tree: Arc::clone(&self.tree),
            })
        } else {
            None
        }
    }
}

#[pyproto]
impl PyIterProtocol for IterLayerNode {
    fn __iter__(slf: PyRefMut<Self>) -> PyResult<Py<IterLayerNode>> {
        Ok(slf.into())
    }
    fn __next__(mut slf: PyRefMut<Self>) -> PyResult<Option<PyGrandNode>> {
        Ok(slf.next())
    }
}

#[pyclass]
pub struct PyGrandNode {
    pub parameters: Arc<CoverTreeParameters<DefaultLabeledCloud<L2>>>,
    pub address: NodeAddress,
    pub tree: Arc<CoverTreeReader<DefaultLabeledCloud<L2>>>,
}

#[pymethods]
impl PyGrandNode {
    pub fn address(&self) -> (i32, usize) {
        self.address
    }

    pub fn coverage_count(&self) -> usize {
        self.tree
<<<<<<< HEAD
            .get_node_plugin_and::<Dirichlet, _, _>(self.address, |p| p.total())
            .unwrap() as u64
=======
            .get_node_and(self.address, |n| n.cover_count())
            .unwrap()
>>>>>>> d8c02160
    }

    pub fn children(&self) -> Vec<PyGrandNode> {
        self.children_addresses()
            .iter()
            .map(|address| PyGrandNode {
                parameters: Arc::clone(&self.parameters),
                address: *address,
                tree: Arc::clone(&self.tree),
            })
            .collect()
    }

    pub fn children_addresses(&self) -> Vec<(i32, usize)> {
        self.tree
            .get_node_and(self.address, |n| {
                n.children().map(|(nested_scale, children)| {
                    let mut py_nodes: Vec<(i32, usize)> = Vec::from(children);
                    py_nodes.push((nested_scale, *n.center_index()));
                    py_nodes
                })
            })
            .flatten()
            .unwrap_or(vec![])
    }

    pub fn fractal_dim(&self) -> f32 {
        self.tree.node_fractal_dim(self.address)
    }

    pub fn weighted_fractal_dim(&self) -> f32 {
        self.tree.node_weighted_fractal_dim(self.address)
    }

    pub fn singletons(&self) -> PyResult<Py<PyArray2<f32>>> {
        let dim = self.parameters.point_cloud.dim();
        let len = self.coverage_count() as usize;
        let mut ret_matrix = Vec::with_capacity(len * dim);
        self.tree.get_node_and(self.address, |n| {
            n.singletons().iter().for_each(|pi| {
                if let Ok(p) = self.parameters
                        .point_cloud
                        .point(*pi) {
                    ret_matrix.extend(p.dense_iter(dim));
                }
            });

            if n.is_leaf() {
                if let Ok(p) = self.parameters
                        .point_cloud
                        .point(*n.center_index()) {
                    ret_matrix.extend(p.dense_iter(dim));
                }
            }
        });

        let ret_matrix = Array2::from_shape_vec((len, dim), ret_matrix).unwrap();
        let gil = GILGuard::acquire();
        let py = gil.python();
        Ok(ret_matrix.into_pyarray(py).to_owned())
    }

    pub fn singletons_indexes(&self) -> Vec<usize> {
        self.tree
            .get_node_and(self.address, |n| Vec::from(n.singletons()))
            .unwrap_or(vec![])
    }

    pub fn cover_mean(&self) -> PyResult<Option<Py<PyArray1<f32>>>> {
        let dim = self.parameters.point_cloud.dim();
        let gil = GILGuard::acquire();
        let py = gil.python();
        let mean = self
            .tree
            .get_node_plugin_and::<DiagGaussian, _, _>(self.address, |p| p.mean())
            .map(|m| {
                Array1::from_shape_vec((dim,), m)
                    .unwrap()
                    .into_pyarray(py)
                    .to_owned()
            });

        Ok(mean)
    }

    pub fn cover_diag_var(&self) -> PyResult<Py<PyArray1<f32>>> {
        let dim = self.parameters.point_cloud.dim();
        let var = self
            .tree
            .get_node_plugin_and::<DiagGaussian, _, _>(self.address, |p| p.var())
            .unwrap();
        let py_mean = Array1::from_shape_vec((dim,), var).unwrap();
        let gil = GILGuard::acquire();
        let py = gil.python();
        Ok(py_mean.into_pyarray(py).to_owned())
    }

    pub fn label_summary(&self) -> PyResult<Option<PyObject>> {
        let gil = GILGuard::acquire();
        let py = gil.python();
        let dict = PyDict::new(py);
        let py_result = self.tree.get_node_label_summary_and::<_,PyResult<()>>(self.address, |s| {
            dict.set_item("errors", s.errors)?;
            dict.set_item("nones", s.nones)?;
            dict.set_item("items", s.items.to_vec())?;
            Ok(())
        });
        match py_result {
            Some(res) => {res?; Ok(Some(dict.into()))},
            None => Ok(None),
        }
    }
}<|MERGE_RESOLUTION|>--- conflicted
+++ resolved
@@ -61,13 +61,8 @@
 
     pub fn coverage_count(&self) -> usize {
         self.tree
-<<<<<<< HEAD
-            .get_node_plugin_and::<Dirichlet, _, _>(self.address, |p| p.total())
-            .unwrap() as u64
-=======
             .get_node_and(self.address, |n| n.cover_count())
             .unwrap()
->>>>>>> d8c02160
     }
 
     pub fn children(&self) -> Vec<PyGrandNode> {
