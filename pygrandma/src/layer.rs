--- conflicted
+++ resolved
@@ -89,7 +89,6 @@
         self.layer().get_node_and(point_index, |n| n.is_leaf())
     }
 
-<<<<<<< HEAD
     pub fn fractal_dim(&self) -> f32 {
         self.tree.layer_fractal_dim(self.scale_index)
     }
@@ -98,11 +97,8 @@
         self.tree.layer_weighted_fractal_dim(self.scale_index)
     }
 
-    pub fn centers(&self) -> PyResult<(Py<PyArray1<u64>>, Py<PyArray2<f32>>)> {
-=======
     pub fn centers(&self) -> PyResult<(Py<PyArray1<usize>>, Py<PyArray2<f32>>)> {
         let dim = self.parameters.point_cloud.dim();
->>>>>>> d8c02160
         let mut centers =
             Vec::with_capacity(self.layer().len() * self.parameters.point_cloud.dim());
         let mut centers_indexes = Vec::with_capacity(self.layer().len());
