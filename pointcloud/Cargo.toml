[package]
name = "pointcloud"
version = "0.3.0"
edition = "2018"

description = "An accessor layer for grandma"
readme = "README.md"

authors = ["Sven Cattell <scattell@gmail.com>"]

documentation = "https://docs.rs/pointcloud"
homepage = "https://github.com/elastic/grandma"
repository = "https://github.com/elastic/grandma.git"

license-file = "../LICENSE.txt"

keywords = ["datasets"]
categories = ["science", "data-structures"]

[badges]
travis-ci = { repository = "https://github.com/elastic/grandma.git", branch = "master" }

[toolchain]
channel = "nightly"

[dependencies]
csv = "1"
libc = "0.2.71"
yaml-rust = "0.4"
rayon = "1.3.1"
packed_simd = "0.3.3"
glob = "0.3.0"
<<<<<<< HEAD
indexmap = {version = "1.0.2", features = ["serde-1"]}
serde_json = "1.0.53"
serde = { version = "1.0.111", features = ["derive"] }
=======
fxhash = "0.2.1"
hashbrown = { version = "0.8", features = ["rayon"] }
serde_json = "1.0.55"
serde = { version = "1.0.114", features = ["derive"] }
>>>>>>> d8c02160
flate2 = "1.0"
rand = "0.7.3"
smallvec = "1.3.0"

[dev-dependencies]
tempdir = "0.3"
assert_approx_eq = "1.0.0"<|MERGE_RESOLUTION|>--- conflicted
+++ resolved
@@ -30,16 +30,10 @@
 rayon = "1.3.1"
 packed_simd = "0.3.3"
 glob = "0.3.0"
-<<<<<<< HEAD
-indexmap = {version = "1.0.2", features = ["serde-1"]}
-serde_json = "1.0.53"
-serde = { version = "1.0.111", features = ["derive"] }
-=======
 fxhash = "0.2.1"
 hashbrown = { version = "0.8", features = ["rayon"] }
 serde_json = "1.0.55"
 serde = { version = "1.0.114", features = ["derive"] }
->>>>>>> d8c02160
 flate2 = "1.0"
 rand = "0.7.3"
 smallvec = "1.3.0"
